"""Parser logic that parses expression nodes."""

import shivyc.parser.utils as p
import shivyc.token_kinds as token_kinds
import shivyc.tree.expr_nodes as expr_nodes
import shivyc.tree.decl_nodes as decl_nodes
import shivyc.tree.nodes as nodes
from shivyc.parser.utils import (add_range, match_token, token_is, ParserError,
                                 raise_error, log_error)
from shivyc.parser.declaration import (parse_abstract_declarator,
                                       parse_spec_qual_list)


@add_range
def parse_expression(index):
    """Parse expression."""
    return parse_series(
        index, parse_assignment,
        {token_kinds.comma: expr_nodes.MultiExpr})


@add_range
def parse_assignment(index):
    """Parse an assignment expression."""

    # This is a slight departure from the official grammar. The standard
    # specifies that a program is syntactically correct only if the
    # left-hand side of an assignment expression is a unary expression. But,
    # to provide more helpful error messages, we permit the left side to be
    # any non-assignment expression.

    left, index = parse_conditional(index)

    if index < len(p.tokens):
        op = p.tokens[index]
        kind = op.kind
    else:
        op = None
        kind = None

    node_types = {token_kinds.equals: expr_nodes.Equals,
                  token_kinds.plusequals: expr_nodes.PlusEquals,
                  token_kinds.minusequals: expr_nodes.MinusEquals,
                  token_kinds.starequals: expr_nodes.StarEquals,
                  token_kinds.divequals: expr_nodes.DivEquals,
                  token_kinds.modequals: expr_nodes.ModEquals}

    if kind in node_types:
        right, index = parse_assignment(index + 1)
        return node_types[kind](left, right, op), index
    else:
        return left, index


@add_range
def parse_conditional(index):
    """Parse a conditional expression."""
    # TODO: Parse ternary operator
    return parse_logical_or(index)


@add_range
def parse_logical_or(index):
    """Parse logical or expression."""
    return parse_series(
        index, parse_logical_and,
        {token_kinds.bool_or: expr_nodes.BoolOr})


@add_range
def parse_logical_and(index):
    """Parse logical and expression."""
    # TODO: Implement bitwise operators here.
    return parse_series(
        index, parse_equality,
        {token_kinds.bool_and: expr_nodes.BoolAnd})


@add_range
def parse_equality(index):
    """Parse equality expression."""
    # TODO: Implement relational and shift expressions here.
    return parse_series(
        index, parse_relational,
        {token_kinds.twoequals: expr_nodes.Equality,
         token_kinds.notequal: expr_nodes.Inequality})


@add_range
def parse_relational(index):
    """Parse relational expression."""
    return parse_series(
        index, parse_additive,
        {token_kinds.lt: expr_nodes.LessThan,
         token_kinds.gt: expr_nodes.GreaterThan,
         token_kinds.ltoe: expr_nodes.LessThanOrEq,
         token_kinds.gtoe: expr_nodes.GreaterThanOrEq})


@add_range
def parse_additive(index):
    """Parse additive expression."""
    return parse_series(
        index, parse_multiplicative,
        {token_kinds.plus: expr_nodes.Plus,
         token_kinds.minus: expr_nodes.Minus})


@add_range
def parse_multiplicative(index):
    """Parse multiplicative expression."""
    return parse_series(
        index, parse_cast,
        {token_kinds.star: expr_nodes.Mult,
         token_kinds.slash: expr_nodes.Div,
         token_kinds.mod: expr_nodes.Mod})


@add_range
def parse_cast(index):
    """Parse cast expression."""
    with log_error():
        match_token(index, token_kinds.open_paren, ParserError.AT)
        specs, index = parse_spec_qual_list(index + 1)
        node, index = parse_abstract_declarator(index)
        match_token(index, token_kinds.close_paren, ParserError.AT)

        decl_node = decl_nodes.Root(specs, [node])
        expr_node, index = parse_cast(index + 1)
        return expr_nodes.Cast(decl_node, expr_node), index

    return parse_unary(index)


@add_range
def parse_unary(index):
    """Parse unary expression."""
    if token_is(index, token_kinds.incr):
        node, index = parse_unary(index + 1)
        return expr_nodes.PreIncr(node), index
    elif token_is(index, token_kinds.decr):
        node, index = parse_unary(index + 1)
        return expr_nodes.PreDecr(node), index
    elif token_is(index, token_kinds.amp):
        node, index = parse_cast(index + 1)
        return expr_nodes.AddrOf(node), index
    elif token_is(index, token_kinds.star):
        node, index = parse_cast(index + 1)
        return expr_nodes.Deref(node), index
    elif token_is(index, token_kinds.bool_not):
        node, index = parse_cast(index + 1)
        return expr_nodes.BoolNot(node), index
<<<<<<< HEAD
    elif token_is(index, token_kinds.sizeof_kw):
        node, index, size = parse_sizeof(index + 1)
        return expr_nodes.Sizeof(node, size), index
=======
    elif token_is(index, token_kinds.plus):
        node, index = parse_cast(index + 1)
        return expr_nodes.UnaryPlus(node), index
    elif token_is(index, token_kinds.minus):
        node, index = parse_cast(index + 1)
        return expr_nodes.UnaryMinus(node), index
>>>>>>> 6c6eb864
    else:
        return parse_postfix(index)

def parse_sizeof(index):
    """Parse the content of the sizeof call
    example : sizeof(int), sizeof a, etc.
    """
    if token_is(index, token_kinds.open_paren):
        """hacky bit : we create a Declaration node to use the make_specs_ctype
        and make_ctype methods
        """
        specs, index = parse_spec_qual_list(index + 1)
        node, index = parse_abstract_declarator(index)
        match_token(index, token_kinds.close_paren, ParserError.AT)
        index += 1
        decl_node = nodes.Declaration(decl_nodes.Root(specs, [node]))
        
        base_type, _ = decl_node.make_specs_ctype(
            decl_node.node.specs, False, None)
        ctype, _ = decl_node.make_ctype(
            decl_node.node.decls[0], base_type, None)

        return nodes.Node, index, ctype.size

    else:
        node, index = parse_unary(index)
        return node, index, None


@add_range
def parse_postfix(index):
    """Parse postfix expression."""
    cur, index = parse_primary(index)

    while True:
        old_range = cur.r

        if token_is(index, token_kinds.open_sq_brack):
            index += 1
            arg, index = parse_expression(index)
            cur = expr_nodes.ArraySubsc(cur, arg)
            match_token(index, token_kinds.close_sq_brack, ParserError.GOT)
            index += 1

        elif (token_is(index, token_kinds.dot) or
              token_is(index, token_kinds.arrow)):
            index += 1
            match_token(index, token_kinds.identifier, ParserError.AFTER)
            member = p.tokens[index]

            if token_is(index - 1, token_kinds.dot):
                cur = expr_nodes.ObjMember(cur, member)
            else:
                cur = expr_nodes.ObjPtrMember(cur, member)

            index += 1

        elif token_is(index, token_kinds.open_paren):
            args = []
            index += 1

            if token_is(index, token_kinds.close_paren):
                return expr_nodes.FuncCall(cur, args), index + 1

            while True:
                arg, index = parse_assignment(index)
                args.append(arg)

                if token_is(index, token_kinds.comma):
                    index += 1
                else:
                    break

            index = match_token(
                index, token_kinds.close_paren, ParserError.GOT)

            return expr_nodes.FuncCall(cur, args), index

        elif token_is(index, token_kinds.incr):
            index += 1
            cur = expr_nodes.PostIncr(cur)
        elif token_is(index, token_kinds.decr):
            index += 1
            cur = expr_nodes.PostDecr(cur)
        else:
            return cur, index

        cur.r = old_range + p.tokens[index - 1].r


@add_range
def parse_primary(index):
    """Parse primary expression."""
    if token_is(index, token_kinds.open_paren):
        node, index = parse_expression(index + 1)
        index = match_token(index, token_kinds.close_paren, ParserError.GOT)
        return expr_nodes.ParenExpr(node), index
    elif token_is(index, token_kinds.number):
        return expr_nodes.Number(p.tokens[index]), index + 1
    elif (token_is(index, token_kinds.identifier)
          and not p.symbols.is_typedef(p.tokens[index])):
        return expr_nodes.Identifier(p.tokens[index]), index + 1
    elif token_is(index, token_kinds.string):
        return expr_nodes.String(p.tokens[index].content), index + 1
    elif token_is(index, token_kinds.char_string):
        chars = p.tokens[index].content
        return expr_nodes.Number(chars[0]), index + 1
    else:
        raise_error("expected expression", index, ParserError.GOT)


def parse_series(index, parse_base, separators):
    """Parse a series of symbols joined together with given separator(s).

    index (int) - Index at which to start searching.
    parse_base (function) - A parse_* function that parses the base symbol.
    separators (Dict(TokenKind -> Node)) - The separators that join
    instances of the base symbol. Each separator corresponds to a Node,
    which is the Node produced to join two expressions connected with that
    separator.
    """
    cur, index = parse_base(index)
    while True:
        for s in separators:
            if token_is(index, s):
                break
        else:
            return cur, index

        tok = p.tokens[index]
        new, index = parse_base(index + 1)
        cur = separators[s](cur, new, tok)<|MERGE_RESOLUTION|>--- conflicted
+++ resolved
@@ -150,18 +150,15 @@
     elif token_is(index, token_kinds.bool_not):
         node, index = parse_cast(index + 1)
         return expr_nodes.BoolNot(node), index
-<<<<<<< HEAD
     elif token_is(index, token_kinds.sizeof_kw):
         node, index, size = parse_sizeof(index + 1)
         return expr_nodes.Sizeof(node, size), index
-=======
     elif token_is(index, token_kinds.plus):
         node, index = parse_cast(index + 1)
         return expr_nodes.UnaryPlus(node), index
     elif token_is(index, token_kinds.minus):
         node, index = parse_cast(index + 1)
         return expr_nodes.UnaryMinus(node), index
->>>>>>> 6c6eb864
     else:
         return parse_postfix(index)
 
